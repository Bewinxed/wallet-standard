{
    "name": "@solana/wallet-standard-util",
<<<<<<< HEAD
    "version": "0.0.0",
=======
    "version": "1.0.0-rc.9",
>>>>>>> 49e43f6e
    "author": "Solana Maintainers <maintainers@solana.foundation>",
    "repository": "https://github.com/solana-labs/wallet-standard",
    "license": "Apache-2.0",
    "publishConfig": {
        "access": "public"
    },
    "files": [
        "lib",
        "src",
        "LICENSE"
    ],
    "engines": {
        "node": ">=16"
    },
    "type": "module",
    "sideEffects": false,
    "main": "./lib/cjs/index.js",
    "module": "./lib/esm/index.js",
    "types": "./lib/types/index.d.ts",
    "exports": {
        "require": "./lib/cjs/index.js",
        "import": "./lib/esm/index.js",
        "types": "./lib/types/index.d.ts"
    },
    "scripts": {
        "clean": "shx mkdir -p lib && shx rm -rf lib",
        "package": "shx mkdir -p lib/cjs && shx echo '{ \"type\": \"commonjs\" }' > lib/cjs/package.json"
    },
    "dependencies": {
        "@solana/wallet-standard-chains": "workspace:^",
        "@solana/wallet-standard-features": "workspace:^"
    },
    "devDependencies": {
        "shx": "^0.3.4"
    }
}<|MERGE_RESOLUTION|>--- conflicted
+++ resolved
@@ -1,10 +1,6 @@
 {
     "name": "@solana/wallet-standard-util",
-<<<<<<< HEAD
     "version": "0.0.0",
-=======
-    "version": "1.0.0-rc.9",
->>>>>>> 49e43f6e
     "author": "Solana Maintainers <maintainers@solana.foundation>",
     "repository": "https://github.com/solana-labs/wallet-standard",
     "license": "Apache-2.0",
