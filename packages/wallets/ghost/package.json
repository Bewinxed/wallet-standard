{
    "private": true,
    "name": "@solana/wallet-standard-ghost",
    "author": "Solana Maintainers <maintainers@solana.foundation>",
    "repository": "https://github.com/solana-labs/wallet-standard",
    "license": "Apache-2.0",
    "engines": {
        "node": ">=16"
    },
    "type": "module",
    "sideEffects": false,
    "main": "./lib/cjs/index.js",
    "module": "./lib/esm/index.js",
    "types": "./lib/types/index.d.ts",
    "exports": {
        "require": "./lib/cjs/index.js",
        "import": "./lib/esm/index.js",
        "types": "./lib/types/index.d.ts"
    },
    "scripts": {
        "fmt": "prettier --write '{*,**/*}.{ts,tsx,js,jsx,json}'",
        "clean": "shx mkdir -p lib && shx rm -rf lib",
        "tsc": "tsc --build --verbose tsconfig.all.json",
        "package": "shx mkdir -p lib/cjs && shx echo '{ \"type\": \"commonjs\" }' > lib/cjs/package.json",
        "build": "npm run clean && npm run tsc && npm run package"
    },
    "dependencies": {
<<<<<<< HEAD
        "@solana/wallet-standard-features": "^1.0.0",
        "@solana/web3.js": "^1.58.0",
        "@wallet-standard/base": "^1.0.0",
        "@wallet-standard/features": "^1.0.0",
=======
        "@solana/wallet-standard-features": "^1.0.0-rc.9",
        "@solana/web3.js": "^1.58.0",
        "@wallet-standard/base": "^1.0.0-rc.6",
        "@wallet-standard/features": "^1.0.0-rc.6",
>>>>>>> 49e43f6e
        "bs58": "^4.0.1"
    },
    "devDependencies": {
        "@types/bs58": "^4.0.1",
        "@types/node-fetch": "^2.6.2",
        "prettier": "^2.7.1",
        "shx": "^0.3.4",
        "typescript": "^4.8.4"
    }
}<|MERGE_RESOLUTION|>--- conflicted
+++ resolved
@@ -25,17 +25,10 @@
         "build": "npm run clean && npm run tsc && npm run package"
     },
     "dependencies": {
-<<<<<<< HEAD
         "@solana/wallet-standard-features": "^1.0.0",
         "@solana/web3.js": "^1.58.0",
         "@wallet-standard/base": "^1.0.0",
         "@wallet-standard/features": "^1.0.0",
-=======
-        "@solana/wallet-standard-features": "^1.0.0-rc.9",
-        "@solana/web3.js": "^1.58.0",
-        "@wallet-standard/base": "^1.0.0-rc.6",
-        "@wallet-standard/features": "^1.0.0-rc.6",
->>>>>>> 49e43f6e
         "bs58": "^4.0.1"
     },
     "devDependencies": {
