--- conflicted
+++ resolved
@@ -1,10 +1,6 @@
 {
     "name": "@solana/wallet-standard-wallet-adapter-react",
-<<<<<<< HEAD
     "version": "0.0.0",
-=======
-    "version": "1.0.0-rc.9",
->>>>>>> 49e43f6e
     "author": "Solana Maintainers <maintainers@solana.foundation>",
     "repository": "https://github.com/solana-labs/wallet-standard",
     "license": "Apache-2.0",
@@ -39,13 +35,8 @@
     },
     "dependencies": {
         "@solana/wallet-standard-wallet-adapter-base": "workspace:^",
-<<<<<<< HEAD
         "@wallet-standard/app": "^1.0.0",
         "@wallet-standard/base": "^1.0.0"
-=======
-        "@wallet-standard/app": "^1.0.0-rc.6",
-        "@wallet-standard/base": "^1.0.0-rc.6"
->>>>>>> 49e43f6e
     },
     "devDependencies": {
         "@solana/wallet-adapter-base": "^0.9.18",
